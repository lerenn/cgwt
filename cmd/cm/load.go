--- conflicted
+++ resolved
@@ -50,21 +50,14 @@
 				return cm.ErrBranchNameContainsColon
 			}
 
-<<<<<<< HEAD
-			// Load the worktree
-=======
 			// Prepare options for LoadWorktree
->>>>>>> 0fa5a55c
-			var opts []cm.LoadWorktreeOpts
+			var opts cm.LoadWorktreeOpts
 			if ideName != "" {
-				opts = append(opts, cm.LoadWorktreeOpts{IDEName: ideName})
+				opts.IDEName = ideName
 			}
 
-<<<<<<< HEAD
-=======
 			// Load the worktree
->>>>>>> 0fa5a55c
-			return cmManager.LoadWorktree(args[0], opts...)
+			return cmManager.LoadWorktree(args[0], opts)
 		},
 	}
 
