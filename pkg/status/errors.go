--- conflicted
+++ resolved
@@ -9,7 +9,7 @@
 	ErrWorktreeAlreadyExists       = errors.New("worktree already exists")
 	ErrWorktreeNotFound            = errors.New("worktree not found")
 	ErrConfigurationNotInitialized = errors.New("configuration is not initialized")
-<<<<<<< HEAD
+	ErrNotInitialized              = errors.New("CM is not initialized. Run 'cm init' to initialize")
 
 	// Repository management errors.
 	ErrRepositoryNotFound      = errors.New("repository not found in status")
@@ -18,7 +18,4 @@
 	// Workspace management errors.
 	ErrWorkspaceNotFound      = errors.New("workspace not found in status")
 	ErrWorkspaceAlreadyExists = errors.New("workspace already exists")
-=======
-	ErrNotInitialized              = errors.New("CM is not initialized. Run 'cm init' to initialize")
->>>>>>> 1565aa17
 )